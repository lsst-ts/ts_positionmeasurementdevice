# This file is part of ts_pmd.
#
# Developed for the Vera Rubin Telescope and Site Project.
# This product includes software developed by the LSST Project
# (https://www.lsst.org).
# See the COPYRIGHT file at the top-level directory of this distribution
# for details of code ownership.
#
# This program is free software: you can redistribute it and/or modify
# it under the terms of the GNU General Public License as published by
# the Free Software Foundation, either version 3 of the License, or
# (at your option) any later version.
#
# This program is distributed in the hope that it will be useful,
# but WITHOUT ANY WARRANTY; without even the implied warranty of
# MERCHANTABILITY or FITNESS FOR A PARTICULAR PURPOSE.  See the
# GNU General Public License for more details.
#
# You should have received a copy of the GNU General Public License
# along with this program.  If not, see <https://www.gnu.org/licenses/>.

__all__ = ["MitutoyoComponent"]

import math
import pty
import os
import logging

import serial

from .mock_server import MockSerial

SIMULATION_SERIAL_PORT = "/dev/ttyUSB0"
READ_TIMEOUT = 5.0  # [seconds]


class MitutoyoComponent:
    """Mitutoyo controller.

    A class for the Mitutoyo dial gauge.

    Parameters
    ----------
    simulation_mode : `bool`
        Whether the component is in simulation mode.

    Attributes
    ----------
    position : `float`
        The position of the device.
    connected : `bool`
        Whether the device is connected.
    """

    def __init__(self, simulation_mode, log=None):
        self.connected = False
        self.simulation_mode = bool(simulation_mode)
        self.names = ["", "", "", "", "", "", "", ""]
        if log is None:
            self.log = logging.getLogger(type(self).__name__)
        else:
            self.log = log.getChild(type(self).__name__)

    def connect(self):
        """Connect to the device."""
        if not self.simulation_mode:
            try:
                self.log.debug("Trying to open serial connection")
                self.commander = serial.Serial(
                    port=self.serial_port, timeout=READ_TIMEOUT
                )
            except Exception as e:
                self.log.exception(e)
                raise
        else:
            main, reader = pty.openpty()
            self.log.debug("Creating MOCK serial connection")
            self.commander = MockSerial(os.ttyname(main))

        self.connected = True
        self.log.debug("Connection to device completed")

    def disconnect(self):
        """Disconnect from the device."""
        self.log.debug("Disconnecting serial device")
        self.commander.close()
        self.connected = False

    def configure(self, config):
        """Configure the device.

        Parameters
        ----------
        config : `types.Simplenamespace`
            The configuration object.
        """
        for index, device in enumerate(config["devices"]):
            self.names[index] = device
        self.hub_type = config["hub_type"]
        self.units = config["units"]
        self.location = config["location"]
        self.serial_port = config["serial_port"]

        self.log.debug("Configuration completed")

    def send_msg(self, msg):
        """Send a message to the device.

        Parameters
        ----------
        msg : `str`
            The message to send.

        Raises
        ------
        Exception
            Raised when the device is not connected.

        Returns
        -------
        reply : `bytes`
            The reply from the device.
        """

        if not self.connected:
            raise Exception("Not connected")
        self.log.debug(f"Message to be sent is {msg}")
        self.commander.write(f"{msg}\r".encode())
        self.log.debug("Message written")
<<<<<<< HEAD
        reply = self.commander.read_until(b"\r")
        # Hub returns an empty string if a device is not read successfully
        # instead of raising a timeout exception
=======

        reply = self.commander.read_until(b"\r")
>>>>>>> c340b267
        if reply != b"":
            self.log.debug(f"Read successful in send_msg, got {reply}")
            return reply
        else:
            reply = b"\r"
<<<<<<< HEAD
            self.log.debug("Channel timed out or empty")
=======
            self.log.warning(f"Timed out on read in send_msg, returning {reply}")
>>>>>>> c340b267
            return reply

    def get_slots_position(self):
        """Get all device slot positions.

        Raises
        ------
        Exception
            Raised when the device is not connected.

        Returns
        -------
        position : `list` of `float`
            An array of values from the devices.
        """

        if not self.connected:
            raise Exception("Not connected")
        position = [
            math.nan,
            math.nan,
            math.nan,
            math.nan,
            math.nan,
            math.nan,
            math.nan,
            math.nan,
        ]
        for i, name in enumerate(self.names):
            # Skip the channels that have nothing configured
            if name == "":
                continue
            reply = self.send_msg(str(i + 1))
            # an empty reading returns b'', unsure what b"\r" is but was
            # here originally
            if reply != b"\r":
                split_reply = reply.decode().split(":")
                position[i] = float(split_reply[-1])
            else:
                position[i] = math.nan
        return position<|MERGE_RESOLUTION|>--- conflicted
+++ resolved
@@ -127,24 +127,15 @@
         self.log.debug(f"Message to be sent is {msg}")
         self.commander.write(f"{msg}\r".encode())
         self.log.debug("Message written")
-<<<<<<< HEAD
         reply = self.commander.read_until(b"\r")
         # Hub returns an empty string if a device is not read successfully
         # instead of raising a timeout exception
-=======
-
-        reply = self.commander.read_until(b"\r")
->>>>>>> c340b267
         if reply != b"":
             self.log.debug(f"Read successful in send_msg, got {reply}")
             return reply
         else:
             reply = b"\r"
-<<<<<<< HEAD
             self.log.debug("Channel timed out or empty")
-=======
-            self.log.warning(f"Timed out on read in send_msg, returning {reply}")
->>>>>>> c340b267
             return reply
 
     def get_slots_position(self):
